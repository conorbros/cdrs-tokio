[package]
name = "cdrs"
version = "1.2.2"
authors = ["Alex Pikalov <alex.pikalov.khar@gmail.com>"]

description = "Cassandra DB driver written in Rust"
documentation = "https://docs.rs/cdrs"
homepage = "https://github.com/AlexPikalov/cdrs"
repository = "https://github.com/AlexPikalov/cdrs"
readme = "./README.md"
keywords = ["cassandra", "driver", "client", "cassandradb", "DB"]
license = "MIT/Apache-2.0"

[features]
default = ["v4"]
ssl = ["openssl"]
v3 = []
v4 = []
# enable v5 feature when it's actually implemented
# v5 = []
appveyor = []

[dependencies]
byteorder = "1.2.1"
log = "0.4.1"
lz4-compress = "=0.1.0"
<<<<<<< HEAD
openssl = { version = "0.9.6", optional = true }
rand = "0.3"
snap = "0.2"
time = "0.1.36"
uuid = "0.5.0"

[dev-dependencies]
env_logger = "0.3"
maplit = "0.1.4"
regex = "0.2.1"
cdrs_helpers_derive = {git = "https://github.com/AlexPikalov/cdrs-helpers-derive"}
=======
openssl = { version = "0.9.23", optional = true }
r2d2 = "0.8.2"
rand = "0.4.1"
snap = "0.2.3"
time = "0.1.38"
uuid = "0.5.1"

[dev-dependencies]
env_logger = "0.4.3"
maplit = "1.0.0"
regex = "0.2.5"
>>>>>>> 977e99a6
<|MERGE_RESOLUTION|>--- conflicted
+++ resolved
@@ -24,28 +24,15 @@
 byteorder = "1.2.1"
 log = "0.4.1"
 lz4-compress = "=0.1.0"
-<<<<<<< HEAD
-openssl = { version = "0.9.6", optional = true }
-rand = "0.3"
-snap = "0.2"
-time = "0.1.36"
-uuid = "0.5.0"
-
-[dev-dependencies]
-env_logger = "0.3"
-maplit = "0.1.4"
-regex = "0.2.1"
-cdrs_helpers_derive = {git = "https://github.com/AlexPikalov/cdrs-helpers-derive"}
-=======
 openssl = { version = "0.9.23", optional = true }
 r2d2 = "0.8.2"
 rand = "0.4.1"
 snap = "0.2.3"
 time = "0.1.38"
 uuid = "0.5.1"
+cdrs_helpers_derive = {git = "https://github.com/AlexPikalov/cdrs-helpers-derive"}
 
 [dev-dependencies]
 env_logger = "0.4.3"
 maplit = "1.0.0"
-regex = "0.2.5"
->>>>>>> 977e99a6
+regex = "0.2.5"