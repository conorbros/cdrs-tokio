extern crate cdrs;

use std::collections::HashMap;

use cdrs::authenticators::NoneAuthenticator;
use cdrs::cluster::Cluster;
use cdrs::load_balancing::RoundRobin;
use cdrs::query::QueryExecutor;
use cdrs::types::{AsRust, ByName, IntoRustByName};
use cdrs::types::map::Map;

const ADDR: &'static str = "127.0.0.1:9042";

#[test]
#[ignore]
<<<<<<< HEAD
fn create_keyspace() {
  let cluster = Cluster::new(vec!["127.0.0.1:9042"], NoneAuthenticator {});
  let mut session = cluster.connect(RoundRobin::new())
                                  .expect("No compression connection error");

  let drop_query = "DROP KEYSPACE IF EXISTS create_ks_test";
  let keyspace_droped = session.query(drop_query).is_ok();
  assert!(keyspace_droped, "Should drop new keyspace without errors");

  let create_query = "CREATE KEYSPACE IF NOT EXISTS create_ks_test WITH \
                       replication = {'class': 'SimpleStrategy', 'replication_factor': 1} \
                       AND durable_writes = false";
  let keyspace_created = session.query(create_query).is_ok();
  assert!(keyspace_created,
          "Should create new keyspace without errors");

  let select_query =
    "SELECT * FROM system_schema.keyspaces WHERE keyspace_name = 'create_ks_test'";
  let keyspace_selected = session.query(select_query)
                                 .expect("select keyspace query")
                                 .get_body()
                                 .expect("get select keyspace query body")
                                 .into_rows()
                                 .expect("convert keyspaces results into rows");

  assert_eq!(keyspace_selected.len(), 1);
  let keyspace = &keyspace_selected[0];

  let keyspace_name: String = keyspace.get_r_by_name("keyspace_name")
                                      .expect("keyspace name into rust error");
  assert_eq!(keyspace_name,
             "create_ks_test".to_string(),
             "wrong keyspace name");

  let durable_writes: bool = keyspace.get_r_by_name("durable_writes")
                                     .expect("durable writes into rust error");
  assert_eq!(durable_writes, false, "wrong durable writes");

  let mut expected_strategy_options: HashMap<String, String> = HashMap::new();
  expected_strategy_options.insert("replication_factor".to_string(), "1".to_string());
  expected_strategy_options.insert("class".to_string(),
                                   "org.apache.cassandra.locator.SimpleStrategy".to_string());
  let strategy_options: HashMap<String, String> =
=======
#[cfg(not(feature = "appveyor"))]
fn create_keyspace() {
        let authenticator = NoneAuthenticator;
        let tcp_transport = TransportTcp::new(ADDR).expect("create transport");
        let client = CDRS::new(tcp_transport, authenticator);
        let session = client.start(Compression::None).expect("start session");

        let drop_ks_cql = "DROP KEYSPACE IF EXISTS create_ks_test";
        let drop_query = QueryBuilder::new(drop_ks_cql).finalize();
        let keyspace_droped = session.query(drop_query, false, false).is_ok();
        assert!(keyspace_droped, "Should drop new keyspace without errors");

        let create_ks_cql = "CREATE KEYSPACE IF NOT EXISTS create_ks_test WITH \
                             replication = {'class': 'SimpleStrategy', 'replication_factor': 1} \
                             AND durable_writes = false";
        let create_query = QueryBuilder::new(create_ks_cql).finalize();
        let keyspace_created = session.query(create_query, false, false).is_ok();
        assert!(keyspace_created,
                "Should create new keyspace without errors");

        let select_ks_cql =
                "SELECT * FROM system_schema.keyspaces WHERE keyspace_name = 'create_ks_test'";
        let select_query = QueryBuilder::new(select_ks_cql).finalize();
        let keyspace_selected =
                session.query(select_query, false, false).expect("select keyspace query")
                       .get_body()
                       .expect("get select keyspace query body")
                       .into_rows()
                       .expect("convert keyspaces results into rows");

        assert_eq!(keyspace_selected.len(), 1);
        let keyspace = &keyspace_selected[0];

        let keyspace_name: String =
                keyspace.get_r_by_name("keyspace_name").expect("keyspace name into rust error");
        assert_eq!(keyspace_name,
                   "create_ks_test".to_string(),
                   "wrong keyspace name");

        let durable_writes: bool =
                keyspace.get_r_by_name("durable_writes").expect("durable writes into rust error");
        assert_eq!(durable_writes, false, "wrong durable writes");

        let mut expected_strategy_options: HashMap<String, String> = HashMap::new();
        expected_strategy_options.insert("replication_factor".to_string(), "1".to_string());
        expected_strategy_options.insert("class".to_string(),
                                         "org.apache.cassandra.locator.SimpleStrategy".to_string());
        let strategy_options: HashMap<String, String> =
>>>>>>> 977e99a6
    keyspace.r_by_name::<Map>("replication")
            .expect("strategy optioins into rust error")
            .as_r_rust()
            .expect("uuid_key_map");
        assert_eq!(expected_strategy_options,
                   strategy_options,
                   "wrong strategy options");
}

#[test]
#[ignore]
<<<<<<< HEAD
fn alter_keyspace() {
  let cluster = Cluster::new(vec!["127.0.0.1:9042"], NoneAuthenticator {});
  let mut session = cluster.connect(RoundRobin::new())
                                  .expect("No compression connection error");

  let drop_query = "DROP KEYSPACE IF EXISTS alter_ks_test";
  let keyspace_droped = session.query(drop_query).is_ok();
  assert!(keyspace_droped, "Should drop new keyspace without errors");

  let create_query = "CREATE KEYSPACE IF NOT EXISTS alter_ks_test WITH \
                       replication = {'class': 'SimpleStrategy', 'replication_factor': 1} \
                       AND durable_writes = false";
  let keyspace_created = session.query(create_query).is_ok();
  assert!(keyspace_created,
          "Should create new keyspace without errors");

  let alter_query = "ALTER KEYSPACE alter_ks_test WITH \
                      replication = {'class': 'SimpleStrategy', 'replication_factor': 3} \
                      AND durable_writes = false";
  assert!(session.query(alter_query).is_ok(),
          "alter should be without errors");

  let select_query = "SELECT * FROM system_schema.keyspaces WHERE keyspace_name = 'alter_ks_test'";
  let keyspace_selected = session.query(select_query)
                                 .expect("select keyspace query")
                                 .get_body()
                                 .expect("get select keyspace query body")
                                 .into_rows()
                                 .expect("convert keyspaces results into rows");

  assert_eq!(keyspace_selected.len(), 1);
  let keyspace = &keyspace_selected[0];

  let strategy_options: HashMap<String, String> =
=======
#[cfg(not(feature = "appveyor"))]
fn alter_keyspace() {
        let authenticator = NoneAuthenticator;
        let tcp_transport = TransportTcp::new(ADDR).expect("create transport");
        let client = CDRS::new(tcp_transport, authenticator);
        let session = client.start(Compression::None).expect("start session");

        let drop_ks_cql = "DROP KEYSPACE IF EXISTS alter_ks_test";
        let drop_query = QueryBuilder::new(drop_ks_cql).finalize();
        let keyspace_droped = session.query(drop_query, false, false).is_ok();
        assert!(keyspace_droped, "Should drop new keyspace without errors");

        let create_ks_cql = "CREATE KEYSPACE IF NOT EXISTS alter_ks_test WITH \
                             replication = {'class': 'SimpleStrategy', 'replication_factor': 1} \
                             AND durable_writes = false";
        let create_query = QueryBuilder::new(create_ks_cql).finalize();
        let keyspace_created = session.query(create_query, false, false).is_ok();
        assert!(keyspace_created,
                "Should create new keyspace without errors");

        let alter_ks_cql = "ALTER KEYSPACE alter_ks_test WITH \
                            replication = {'class': 'SimpleStrategy', 'replication_factor': 3} \
                            AND durable_writes = false";
        let alter_query = QueryBuilder::new(alter_ks_cql).finalize();
        assert!(session.query(alter_query, false, false).is_ok(),
                "alter should be without errors");

        let select_ks_cql =
                "SELECT * FROM system_schema.keyspaces WHERE keyspace_name = 'alter_ks_test'";
        let select_query = QueryBuilder::new(select_ks_cql).finalize();
        let keyspace_selected =
                session.query(select_query, false, false).expect("select keyspace query")
                       .get_body()
                       .expect("get select keyspace query body")
                       .into_rows()
                       .expect("convert keyspaces results into rows");

        assert_eq!(keyspace_selected.len(), 1);
        let keyspace = &keyspace_selected[0];

        let strategy_options: HashMap<String, String> =
>>>>>>> 977e99a6
    keyspace.r_by_name::<Map>("replication")
            .expect("strategy optioins into rust error")
            .as_r_rust()
            .expect("uuid_key_map");

        assert_eq!(strategy_options.get("replication_factor")
                                   .expect("replication_factor unwrap"),
                   &"3".to_string());
}

#[test]
#[ignore]
<<<<<<< HEAD
fn use_keyspace() {
  let cluster = Cluster::new(vec!["127.0.0.1:9042"], NoneAuthenticator {});
  let mut session = cluster.connect(RoundRobin::new())
                                  .expect("No compression connection error");

  let create_query = "CREATE KEYSPACE IF NOT EXISTS use_ks_test WITH \
                       replication = {'class': 'SimpleStrategy', 'replication_factor': 1} \
                       AND durable_writes = false";
  let keyspace_created = session.query(create_query).is_ok();
  assert!(keyspace_created,
          "Should create new keyspace without errors");

  let use_query = "USE use_ks_test";
  let keyspace_used = session.query(use_query)
                             .expect("should use selected")
                             .get_body()
                             .expect("should get body")
                             .into_set_keyspace()
                             .expect("set keyspace")
                             .body;
  assert_eq!(keyspace_used.as_str(), "use_ks_test", "wrong kespace used");
=======
#[cfg(not(feature = "appveyor"))]
fn use_keyspace() {
        let authenticator = NoneAuthenticator;
        let tcp_transport = TransportTcp::new(ADDR).expect("create transport");
        let client = CDRS::new(tcp_transport, authenticator);
        let session = client.start(Compression::None).expect("start session");

        let create_ks_cql = "CREATE KEYSPACE IF NOT EXISTS use_ks_test WITH \
                             replication = {'class': 'SimpleStrategy', 'replication_factor': 1} \
                             AND durable_writes = false";
        let create_query = QueryBuilder::new(create_ks_cql).finalize();
        let keyspace_created = session.query(create_query, false, false).is_ok();
        assert!(keyspace_created,
                "Should create new keyspace without errors");

        let use_ks_cql = "USE use_ks_test";

        let use_query = QueryBuilder::new(use_ks_cql).finalize();
        let keyspace_used = session.query(use_query, false, false).expect("should use selected")
                                   .get_body()
                                   .expect("should get body")
                                   .into_set_keyspace()
                                   .expect("set keyspace")
                                   .body;
        assert_eq!(keyspace_used.as_str(), "use_ks_test", "wrong kespace used");
>>>>>>> 977e99a6
}

#[test]
#[ignore]
<<<<<<< HEAD
fn drop_keyspace() {
  let cluster = Cluster::new(vec!["127.0.0.1:9042"], NoneAuthenticator {});
  let mut session = cluster.connect(RoundRobin::new())
                                  .expect("No compression connection error");

  let create_query = "CREATE KEYSPACE IF NOT EXISTS drop_ks_test WITH \
                       replication = {'class': 'SimpleStrategy', 'replication_factor': 1} \
                       AND durable_writes = false";
  let keyspace_created = session.query(create_query).is_ok();
  assert!(keyspace_created,
          "Should create new keyspace without errors");

  let drop_query = "DROP KEYSPACE drop_ks_test";
  let keyspace_droped = session.query(drop_query).is_ok();
  assert!(keyspace_droped, "Should drop new keyspace without errors");
=======
#[cfg(not(feature = "appveyor"))]
fn drop_keyspace() {
        let authenticator = NoneAuthenticator;
        let tcp_transport = TransportTcp::new(ADDR).expect("create transport");
        let client = CDRS::new(tcp_transport, authenticator);
        let session = client.start(Compression::None).expect("start session");

        let create_ks_cql = "CREATE KEYSPACE IF NOT EXISTS drop_ks_test WITH \
                             replication = {'class': 'SimpleStrategy', 'replication_factor': 1} \
                             AND durable_writes = false";
        let create_query = QueryBuilder::new(create_ks_cql).finalize();
        let keyspace_created = session.query(create_query, false, false).is_ok();
        assert!(keyspace_created,
                "Should create new keyspace without errors");

        let drop_ks_cql = "DROP KEYSPACE drop_ks_test";
        let drop_query = QueryBuilder::new(drop_ks_cql).finalize();
        let keyspace_droped = session.query(drop_query, false, false).is_ok();
        assert!(keyspace_droped, "Should drop new keyspace without errors");
>>>>>>> 977e99a6
}<|MERGE_RESOLUTION|>--- conflicted
+++ resolved
@@ -13,80 +13,29 @@
 
 #[test]
 #[ignore]
-<<<<<<< HEAD
 fn create_keyspace() {
-  let cluster = Cluster::new(vec!["127.0.0.1:9042"], NoneAuthenticator {});
-  let mut session = cluster.connect(RoundRobin::new())
-                                  .expect("No compression connection error");
+        let cluster = Cluster::new(vec!["127.0.0.1:9042"], NoneAuthenticator {});
+        let mut session =
+                cluster.connect(RoundRobin::new()).expect("No compression connection error");
 
-  let drop_query = "DROP KEYSPACE IF EXISTS create_ks_test";
-  let keyspace_droped = session.query(drop_query).is_ok();
-  assert!(keyspace_droped, "Should drop new keyspace without errors");
-
-  let create_query = "CREATE KEYSPACE IF NOT EXISTS create_ks_test WITH \
-                       replication = {'class': 'SimpleStrategy', 'replication_factor': 1} \
-                       AND durable_writes = false";
-  let keyspace_created = session.query(create_query).is_ok();
-  assert!(keyspace_created,
-          "Should create new keyspace without errors");
-
-  let select_query =
-    "SELECT * FROM system_schema.keyspaces WHERE keyspace_name = 'create_ks_test'";
-  let keyspace_selected = session.query(select_query)
-                                 .expect("select keyspace query")
-                                 .get_body()
-                                 .expect("get select keyspace query body")
-                                 .into_rows()
-                                 .expect("convert keyspaces results into rows");
-
-  assert_eq!(keyspace_selected.len(), 1);
-  let keyspace = &keyspace_selected[0];
-
-  let keyspace_name: String = keyspace.get_r_by_name("keyspace_name")
-                                      .expect("keyspace name into rust error");
-  assert_eq!(keyspace_name,
-             "create_ks_test".to_string(),
-             "wrong keyspace name");
-
-  let durable_writes: bool = keyspace.get_r_by_name("durable_writes")
-                                     .expect("durable writes into rust error");
-  assert_eq!(durable_writes, false, "wrong durable writes");
-
-  let mut expected_strategy_options: HashMap<String, String> = HashMap::new();
-  expected_strategy_options.insert("replication_factor".to_string(), "1".to_string());
-  expected_strategy_options.insert("class".to_string(),
-                                   "org.apache.cassandra.locator.SimpleStrategy".to_string());
-  let strategy_options: HashMap<String, String> =
-=======
-#[cfg(not(feature = "appveyor"))]
-fn create_keyspace() {
-        let authenticator = NoneAuthenticator;
-        let tcp_transport = TransportTcp::new(ADDR).expect("create transport");
-        let client = CDRS::new(tcp_transport, authenticator);
-        let session = client.start(Compression::None).expect("start session");
-
-        let drop_ks_cql = "DROP KEYSPACE IF EXISTS create_ks_test";
-        let drop_query = QueryBuilder::new(drop_ks_cql).finalize();
-        let keyspace_droped = session.query(drop_query, false, false).is_ok();
+        let drop_query = "DROP KEYSPACE IF EXISTS create_ks_test";
+        let keyspace_droped = session.query(drop_query).is_ok();
         assert!(keyspace_droped, "Should drop new keyspace without errors");
 
-        let create_ks_cql = "CREATE KEYSPACE IF NOT EXISTS create_ks_test WITH \
-                             replication = {'class': 'SimpleStrategy', 'replication_factor': 1} \
-                             AND durable_writes = false";
-        let create_query = QueryBuilder::new(create_ks_cql).finalize();
-        let keyspace_created = session.query(create_query, false, false).is_ok();
+        let create_query = "CREATE KEYSPACE IF NOT EXISTS create_ks_test WITH \
+                            replication = {'class': 'SimpleStrategy', 'replication_factor': 1} \
+                            AND durable_writes = false";
+        let keyspace_created = session.query(create_query).is_ok();
         assert!(keyspace_created,
                 "Should create new keyspace without errors");
 
-        let select_ks_cql =
+        let select_query =
                 "SELECT * FROM system_schema.keyspaces WHERE keyspace_name = 'create_ks_test'";
-        let select_query = QueryBuilder::new(select_ks_cql).finalize();
-        let keyspace_selected =
-                session.query(select_query, false, false).expect("select keyspace query")
-                       .get_body()
-                       .expect("get select keyspace query body")
-                       .into_rows()
-                       .expect("convert keyspaces results into rows");
+        let keyspace_selected = session.query(select_query).expect("select keyspace query")
+                                       .get_body()
+                                       .expect("get select keyspace query body")
+                                       .into_rows()
+                                       .expect("convert keyspaces results into rows");
 
         assert_eq!(keyspace_selected.len(), 1);
         let keyspace = &keyspace_selected[0];
@@ -106,7 +55,6 @@
         expected_strategy_options.insert("class".to_string(),
                                          "org.apache.cassandra.locator.SimpleStrategy".to_string());
         let strategy_options: HashMap<String, String> =
->>>>>>> 977e99a6
     keyspace.r_by_name::<Map>("replication")
             .expect("strategy optioins into rust error")
             .as_r_rust()
@@ -118,84 +66,40 @@
 
 #[test]
 #[ignore]
-<<<<<<< HEAD
 fn alter_keyspace() {
-  let cluster = Cluster::new(vec!["127.0.0.1:9042"], NoneAuthenticator {});
-  let mut session = cluster.connect(RoundRobin::new())
-                                  .expect("No compression connection error");
+        let cluster = Cluster::new(vec!["127.0.0.1:9042"], NoneAuthenticator {});
+        let mut session =
+                cluster.connect(RoundRobin::new()).expect("No compression connection error");
 
-  let drop_query = "DROP KEYSPACE IF EXISTS alter_ks_test";
-  let keyspace_droped = session.query(drop_query).is_ok();
-  assert!(keyspace_droped, "Should drop new keyspace without errors");
-
-  let create_query = "CREATE KEYSPACE IF NOT EXISTS alter_ks_test WITH \
-                       replication = {'class': 'SimpleStrategy', 'replication_factor': 1} \
-                       AND durable_writes = false";
-  let keyspace_created = session.query(create_query).is_ok();
-  assert!(keyspace_created,
-          "Should create new keyspace without errors");
-
-  let alter_query = "ALTER KEYSPACE alter_ks_test WITH \
-                      replication = {'class': 'SimpleStrategy', 'replication_factor': 3} \
-                      AND durable_writes = false";
-  assert!(session.query(alter_query).is_ok(),
-          "alter should be without errors");
-
-  let select_query = "SELECT * FROM system_schema.keyspaces WHERE keyspace_name = 'alter_ks_test'";
-  let keyspace_selected = session.query(select_query)
-                                 .expect("select keyspace query")
-                                 .get_body()
-                                 .expect("get select keyspace query body")
-                                 .into_rows()
-                                 .expect("convert keyspaces results into rows");
-
-  assert_eq!(keyspace_selected.len(), 1);
-  let keyspace = &keyspace_selected[0];
-
-  let strategy_options: HashMap<String, String> =
-=======
-#[cfg(not(feature = "appveyor"))]
-fn alter_keyspace() {
-        let authenticator = NoneAuthenticator;
-        let tcp_transport = TransportTcp::new(ADDR).expect("create transport");
-        let client = CDRS::new(tcp_transport, authenticator);
-        let session = client.start(Compression::None).expect("start session");
-
-        let drop_ks_cql = "DROP KEYSPACE IF EXISTS alter_ks_test";
-        let drop_query = QueryBuilder::new(drop_ks_cql).finalize();
-        let keyspace_droped = session.query(drop_query, false, false).is_ok();
+        let drop_query = "DROP KEYSPACE IF EXISTS alter_ks_test";
+        let keyspace_droped = session.query(drop_query).is_ok();
         assert!(keyspace_droped, "Should drop new keyspace without errors");
 
-        let create_ks_cql = "CREATE KEYSPACE IF NOT EXISTS alter_ks_test WITH \
-                             replication = {'class': 'SimpleStrategy', 'replication_factor': 1} \
-                             AND durable_writes = false";
-        let create_query = QueryBuilder::new(create_ks_cql).finalize();
-        let keyspace_created = session.query(create_query, false, false).is_ok();
+        let create_query = "CREATE KEYSPACE IF NOT EXISTS alter_ks_test WITH \
+                            replication = {'class': 'SimpleStrategy', 'replication_factor': 1} \
+                            AND durable_writes = false";
+        let keyspace_created = session.query(create_query).is_ok();
         assert!(keyspace_created,
                 "Should create new keyspace without errors");
 
-        let alter_ks_cql = "ALTER KEYSPACE alter_ks_test WITH \
-                            replication = {'class': 'SimpleStrategy', 'replication_factor': 3} \
-                            AND durable_writes = false";
-        let alter_query = QueryBuilder::new(alter_ks_cql).finalize();
-        assert!(session.query(alter_query, false, false).is_ok(),
+        let alter_query = "ALTER KEYSPACE alter_ks_test WITH \
+                           replication = {'class': 'SimpleStrategy', 'replication_factor': 3} \
+                           AND durable_writes = false";
+        assert!(session.query(alter_query).is_ok(),
                 "alter should be without errors");
 
-        let select_ks_cql =
+        let select_query =
                 "SELECT * FROM system_schema.keyspaces WHERE keyspace_name = 'alter_ks_test'";
-        let select_query = QueryBuilder::new(select_ks_cql).finalize();
-        let keyspace_selected =
-                session.query(select_query, false, false).expect("select keyspace query")
-                       .get_body()
-                       .expect("get select keyspace query body")
-                       .into_rows()
-                       .expect("convert keyspaces results into rows");
+        let keyspace_selected = session.query(select_query).expect("select keyspace query")
+                                       .get_body()
+                                       .expect("get select keyspace query body")
+                                       .into_rows()
+                                       .expect("convert keyspaces results into rows");
 
         assert_eq!(keyspace_selected.len(), 1);
         let keyspace = &keyspace_selected[0];
 
         let strategy_options: HashMap<String, String> =
->>>>>>> 977e99a6
     keyspace.r_by_name::<Map>("replication")
             .expect("strategy optioins into rust error")
             .as_r_rust()
@@ -208,94 +112,43 @@
 
 #[test]
 #[ignore]
-<<<<<<< HEAD
 fn use_keyspace() {
-  let cluster = Cluster::new(vec!["127.0.0.1:9042"], NoneAuthenticator {});
-  let mut session = cluster.connect(RoundRobin::new())
-                                  .expect("No compression connection error");
+        let cluster = Cluster::new(vec!["127.0.0.1:9042"], NoneAuthenticator {});
+        let mut session =
+                cluster.connect(RoundRobin::new()).expect("No compression connection error");
 
-  let create_query = "CREATE KEYSPACE IF NOT EXISTS use_ks_test WITH \
-                       replication = {'class': 'SimpleStrategy', 'replication_factor': 1} \
-                       AND durable_writes = false";
-  let keyspace_created = session.query(create_query).is_ok();
-  assert!(keyspace_created,
-          "Should create new keyspace without errors");
-
-  let use_query = "USE use_ks_test";
-  let keyspace_used = session.query(use_query)
-                             .expect("should use selected")
-                             .get_body()
-                             .expect("should get body")
-                             .into_set_keyspace()
-                             .expect("set keyspace")
-                             .body;
-  assert_eq!(keyspace_used.as_str(), "use_ks_test", "wrong kespace used");
-=======
-#[cfg(not(feature = "appveyor"))]
-fn use_keyspace() {
-        let authenticator = NoneAuthenticator;
-        let tcp_transport = TransportTcp::new(ADDR).expect("create transport");
-        let client = CDRS::new(tcp_transport, authenticator);
-        let session = client.start(Compression::None).expect("start session");
-
-        let create_ks_cql = "CREATE KEYSPACE IF NOT EXISTS use_ks_test WITH \
-                             replication = {'class': 'SimpleStrategy', 'replication_factor': 1} \
-                             AND durable_writes = false";
-        let create_query = QueryBuilder::new(create_ks_cql).finalize();
-        let keyspace_created = session.query(create_query, false, false).is_ok();
+        let create_query = "CREATE KEYSPACE IF NOT EXISTS use_ks_test WITH \
+                            replication = {'class': 'SimpleStrategy', 'replication_factor': 1} \
+                            AND durable_writes = false";
+        let keyspace_created = session.query(create_query).is_ok();
         assert!(keyspace_created,
                 "Should create new keyspace without errors");
 
-        let use_ks_cql = "USE use_ks_test";
-
-        let use_query = QueryBuilder::new(use_ks_cql).finalize();
-        let keyspace_used = session.query(use_query, false, false).expect("should use selected")
+        let use_query = "USE use_ks_test";
+        let keyspace_used = session.query(use_query).expect("should use selected")
                                    .get_body()
                                    .expect("should get body")
                                    .into_set_keyspace()
                                    .expect("set keyspace")
                                    .body;
         assert_eq!(keyspace_used.as_str(), "use_ks_test", "wrong kespace used");
->>>>>>> 977e99a6
 }
 
 #[test]
 #[ignore]
-<<<<<<< HEAD
 fn drop_keyspace() {
-  let cluster = Cluster::new(vec!["127.0.0.1:9042"], NoneAuthenticator {});
-  let mut session = cluster.connect(RoundRobin::new())
-                                  .expect("No compression connection error");
+        let cluster = Cluster::new(vec!["127.0.0.1:9042"], NoneAuthenticator {});
+        let mut session =
+                cluster.connect(RoundRobin::new()).expect("No compression connection error");
 
-  let create_query = "CREATE KEYSPACE IF NOT EXISTS drop_ks_test WITH \
-                       replication = {'class': 'SimpleStrategy', 'replication_factor': 1} \
-                       AND durable_writes = false";
-  let keyspace_created = session.query(create_query).is_ok();
-  assert!(keyspace_created,
-          "Should create new keyspace without errors");
-
-  let drop_query = "DROP KEYSPACE drop_ks_test";
-  let keyspace_droped = session.query(drop_query).is_ok();
-  assert!(keyspace_droped, "Should drop new keyspace without errors");
-=======
-#[cfg(not(feature = "appveyor"))]
-fn drop_keyspace() {
-        let authenticator = NoneAuthenticator;
-        let tcp_transport = TransportTcp::new(ADDR).expect("create transport");
-        let client = CDRS::new(tcp_transport, authenticator);
-        let session = client.start(Compression::None).expect("start session");
-
-        let create_ks_cql = "CREATE KEYSPACE IF NOT EXISTS drop_ks_test WITH \
-                             replication = {'class': 'SimpleStrategy', 'replication_factor': 1} \
-                             AND durable_writes = false";
-        let create_query = QueryBuilder::new(create_ks_cql).finalize();
-        let keyspace_created = session.query(create_query, false, false).is_ok();
+        let create_query = "CREATE KEYSPACE IF NOT EXISTS drop_ks_test WITH \
+                            replication = {'class': 'SimpleStrategy', 'replication_factor': 1} \
+                            AND durable_writes = false";
+        let keyspace_created = session.query(create_query).is_ok();
         assert!(keyspace_created,
                 "Should create new keyspace without errors");
 
-        let drop_ks_cql = "DROP KEYSPACE drop_ks_test";
-        let drop_query = QueryBuilder::new(drop_ks_cql).finalize();
-        let keyspace_droped = session.query(drop_query, false, false).is_ok();
+        let drop_query = "DROP KEYSPACE drop_ks_test";
+        let keyspace_droped = session.query(drop_query).is_ok();
         assert!(keyspace_droped, "Should drop new keyspace without errors");
->>>>>>> 977e99a6
 }